--- conflicted
+++ resolved
@@ -121,12 +121,8 @@
         # NOTE: we only create the dataloader for the first stage,
         # then we lazy initialize the dataloader for the other stages
         stage = cast(DatasetStageArgs, stage)
-<<<<<<< HEAD
+        consumed_train_samples = get_consumed_train_samples_of_a_data_stage_from_ckp(stage, trainer.metadata)
 
-=======
-        consumed_train_samples = get_consumed_train_samples_of_a_data_stage_from_ckp(stage, trainer.metadata)
-        
->>>>>>> 2dc9d4d8
         log_rank(
             f"[Training Plan] Stage {stage.name}",
             logger=logger,
