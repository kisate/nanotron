--- conflicted
+++ resolved
@@ -8,11 +8,7 @@
 import argparse
 
 from datatrove.executor.local import LocalPipelineExecutor
-<<<<<<< HEAD
 from datatrove.pipeline.readers import HuggingFaceDatasetReader, JsonlReader, ParquetReader
-=======
-from datatrove.pipeline.readers import HuggingFaceDatasetReader, JsonlReader
->>>>>>> 03d67f21
 from datatrove.pipeline.tokens import DocumentTokenizer
 
 
@@ -31,8 +27,6 @@
         type=str,
         default=None,
         help="EOS token to add after each document. Default: None",
-<<<<<<< HEAD
-=======
     )
 
     group = parser.add_argument_group(title="Output data")
@@ -62,54 +56,6 @@
         type=str,
         required=True,
         help="Path to local stored dataset or repository on the Hugging Face hub that can be loaded with datasets.load_dataset",
->>>>>>> 03d67f21
-    )
-    p1.add_argument("--column", type=str, default="text", help="Column to preprocess from the Dataset. Default: text")
-    p1.add_argument("--split", type=str, default="train", help="Which split of the data to process. Default: train")
-
-<<<<<<< HEAD
-    group = parser.add_argument_group(title="Output data")
-    group.add_argument(
-        "--output-folder", type=str, required=True, help="Path to the output folder to store the tokenized documents"
-    )
-    group = parser.add_argument_group(title="Miscellaneous configs")
-    group.add_argument(
-        "--logging-dir",
-        type=str,
-        default=None,
-        help="Path to a folder for storing the logs of the preprocessing step. Default: None",
-    )
-    group.add_argument(
-        "--n-tasks", type=int, default=8, help="Total number of tasks to run the preprocessing step. Default: 8"
-    )
-    # Subparsers for processing either Hugging Face datasets or jsonl files
-    sp = parser.add_subparsers(
-        dest="readers",
-        required=True,
-        description="Type of dataset to process. It can be either a Hugging Face Dataset loaded with datasets.load_data ('hf') or a .jsonl dataset ('jsonl')",
-    )
-=======
-    p2 = sp.add_parser(name="jsonl")
-    p2.add_argument(
-        "--dataset",
-        type=str,
-        required=True,
-        help="Path to a .jsonl file or a folder containing multiple .jsonl files",
-    )
-    p2.add_argument("--column", type=str, default="text", help="Column to preprocess from the Dataset. Default: text")
-    p2.add_argument(
-        "--glob-pattern", type=str, default=None, help="A glob pattern to filter files to read. Default: None"
-    )
-
-    args = parser.parse_args()
->>>>>>> 03d67f21
-
-    p1 = sp.add_parser(name="hf")
-    p1.add_argument(
-        "--dataset",
-        type=str,
-        required=True,
-        help="Path to local stored dataset or repository on the Hugging Face hub that can be loaded with datasets.load_dataset",
     )
     p1.add_argument("--column", type=str, default="text", help="Column to preprocess from the Dataset. Default: text")
     p1.add_argument("--split", type=str, default="train", help="Which split of the data to process. Default: train")
@@ -126,7 +72,6 @@
         "--glob-pattern", type=str, default=None, help="A glob pattern to filter files to read. Default: None"
     )
 
-<<<<<<< HEAD
     p3 = sp.add_parser(name="parquet")
     p3.add_argument(
         "--dataset",
@@ -144,8 +89,6 @@
     return args
 
 
-=======
->>>>>>> 03d67f21
 def main(args):
     # Build datatrove reader
     if args.readers == "hf":
@@ -154,11 +97,8 @@
             text_key=args.column,
             dataset_options={"split": args.split},
         )
-<<<<<<< HEAD
     elif args.readers == "parquet":
         datatrove_reader = ParquetReader(data_folder=args.dataset, text_key=args.column, glob_pattern=args.glob_pattern)
-=======
->>>>>>> 03d67f21
     else:
         datatrove_reader = JsonlReader(data_folder=args.dataset, text_key=args.column, glob_pattern=args.glob_pattern)
 
@@ -169,10 +109,7 @@
                 output_folder=args.output_folder,
                 tokenizer_name_or_path=args.tokenizer_name_or_path,
                 eos_token=args.eos_token,
-<<<<<<< HEAD
-=======
                 shuffle=False,
->>>>>>> 03d67f21
                 max_tokens_per_file=1e9,
             ),
         ],
